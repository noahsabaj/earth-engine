pub mod camera;
pub mod crafting;
pub mod ecs;
pub mod game;
pub mod input;
pub mod inventory;
pub mod item;
pub mod lighting;
pub mod network;
pub mod persistence;
pub mod physics;
pub mod profiling;
pub mod renderer;
pub mod ui;
pub mod world;
pub mod weather;
pub mod time;
pub mod particles;
pub mod biome;
pub mod physics_data;
pub mod spatial_index;
pub mod world_gpu;
pub mod streaming;
<<<<<<< HEAD
pub mod fluid;
pub mod sdf;
=======
pub mod hot_reload;
>>>>>>> f3548f85

// Web-specific module
#[cfg(target_arch = "wasm32")]
pub mod web;

use anyhow::Result;
use winit::event_loop::{EventLoop, EventLoopBuilder};

pub use camera::Camera;
pub use game::{Game, GameContext};
pub use input::KeyCode;
pub use physics::{PhysicsWorld, PhysicsBody, RigidBody, AABB};
pub use renderer::Renderer;
pub use world::{Block, BlockId, BlockRegistry, Chunk, ChunkPos, VoxelPos, RenderData, PhysicsProperties, World, Ray, RaycastHit, BlockFace, cast_ray};

/// Main engine configuration
#[derive(Debug, Clone)]
pub struct EngineConfig {
    pub window_title: String,
    pub window_width: u32,
    pub window_height: u32,
    pub chunk_size: u32,
    pub render_distance: u32,
}

impl Default for EngineConfig {
    fn default() -> Self {
        Self {
            window_title: "Earth Engine".to_string(),
            window_width: 1280,
            window_height: 720,
            chunk_size: 32,
            render_distance: 8,
        }
    }
}

/// Main engine struct that runs the game loop
pub struct Engine {
    config: EngineConfig,
    event_loop: Option<EventLoop<()>>,
}

impl Engine {
    pub fn new(config: EngineConfig) -> Self {
        // Force X11 backend for WSL compatibility
        #[cfg(target_os = "linux")]
        let event_loop = {
            use winit::platform::x11::EventLoopBuilderExtX11;
            EventLoopBuilder::new()
                .with_x11()
                .build()
                .expect("Failed to create event loop")
        };
        
        #[cfg(not(target_os = "linux"))]
        let event_loop = EventLoop::new().expect("Failed to create event loop");
        
        Self {
            config,
            event_loop: Some(event_loop),
        }
    }

    pub fn run<G: Game + 'static>(mut self, game: G) -> Result<()> {
        let event_loop = self.event_loop.take().expect("Event loop already taken");
        let config = self.config.clone();
        
        // This will be implemented when we create the renderer
        renderer::run(event_loop, config, game)
    }
}

// WASM entry points
#[cfg(target_arch = "wasm32")]
mod wasm_entry {
    use wasm_bindgen::prelude::*;
    use crate::web;
    
    #[wasm_bindgen]
    pub struct EarthEngineWeb {
        // Internal state would go here
    }
    
    #[wasm_bindgen]
    impl EarthEngineWeb {
        #[wasm_bindgen(constructor)]
        pub fn new() -> Self {
            Self {}
        }
        
        #[wasm_bindgen]
        pub fn get_stats(&self) -> WebStats {
            WebStats {
                fps: 60.0,
                gpu_memory: 100 * 1024 * 1024,
                draw_calls: 50,
                vertices: 100000,
                loaded_chunks: 64,
            }
        }
        
        #[wasm_bindgen]
        pub fn set_wireframe(&mut self, enabled: bool) {
            log::info!("Wireframe mode: {}", enabled);
        }
        
        #[wasm_bindgen]
        pub fn reload_chunks(&mut self) {
            log::info!("Reloading chunks");
        }
        
        #[wasm_bindgen]
        pub fn resize(&mut self, width: u32, height: u32) {
            log::info!("Resizing to {}x{}", width, height);
        }
    }
    
    #[wasm_bindgen]
    pub struct WebStats {
        pub fps: f64,
        pub gpu_memory: u64,
        pub draw_calls: u32,
        pub vertices: u32,
        pub loaded_chunks: u32,
    }
    
    #[wasm_bindgen]
    pub async fn start_earth_engine() -> Result<EarthEngineWeb, JsValue> {
        // Initialize panic hook for better error messages
        console_error_panic_hook::set_once();
        
        // Run the web version
        web::run_web().await
            .map_err(|e| JsValue::from_str(&e.to_string()))?;
        
        Ok(EarthEngineWeb::new())
    }
}

// Re-export WASM types when building for web
#[cfg(target_arch = "wasm32")]
pub use wasm_entry::*;<|MERGE_RESOLUTION|>--- conflicted
+++ resolved
@@ -21,12 +21,9 @@
 pub mod spatial_index;
 pub mod world_gpu;
 pub mod streaming;
-<<<<<<< HEAD
 pub mod fluid;
 pub mod sdf;
-=======
 pub mod hot_reload;
->>>>>>> f3548f85
 
 // Web-specific module
 #[cfg(target_arch = "wasm32")]
