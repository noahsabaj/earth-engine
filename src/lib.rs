pub mod camera;
pub mod crafting;
pub mod ecs;
pub mod game;
pub mod input;
pub mod inventory;
pub mod item;
pub mod lighting;
pub mod network;
pub mod persistence;
pub mod physics;
pub mod profiling;
pub mod renderer;
pub mod ui;
pub mod world;
pub mod weather;
pub mod time;
pub mod particles;
pub mod biome;
pub mod physics_data;
pub mod spatial_index;
pub mod world_gpu;
pub mod streaming;
<<<<<<< HEAD
pub mod fluid;
=======
pub mod sdf;
>>>>>>> 3774d084

// Web-specific module
#[cfg(target_arch = "wasm32")]
pub mod web;

use anyhow::Result;
use winit::event_loop::{EventLoop, EventLoopBuilder};

pub use camera::Camera;
pub use game::{Game, GameContext};
pub use input::KeyCode;
pub use physics::{PhysicsWorld, PhysicsBody, RigidBody, AABB};
pub use renderer::Renderer;
pub use world::{Block, BlockId, BlockRegistry, Chunk, ChunkPos, VoxelPos, RenderData, PhysicsProperties, World, Ray, RaycastHit, BlockFace, cast_ray};

/// Main engine configuration
#[derive(Debug, Clone)]
pub struct EngineConfig {
    pub window_title: String,
    pub window_width: u32,
    pub window_height: u32,
    pub chunk_size: u32,
    pub render_distance: u32,
}

impl Default for EngineConfig {
    fn default() -> Self {
        Self {
            window_title: "Earth Engine".to_string(),
            window_width: 1280,
            window_height: 720,
            chunk_size: 32,
            render_distance: 8,
        }
    }
}

/// Main engine struct that runs the game loop
pub struct Engine {
    config: EngineConfig,
    event_loop: Option<EventLoop<()>>,
}

impl Engine {
    pub fn new(config: EngineConfig) -> Self {
        // Force X11 backend for WSL compatibility
        #[cfg(target_os = "linux")]
        let event_loop = {
            use winit::platform::x11::EventLoopBuilderExtX11;
            EventLoopBuilder::new()
                .with_x11()
                .build()
                .expect("Failed to create event loop")
        };
        
        #[cfg(not(target_os = "linux"))]
        let event_loop = EventLoop::new().expect("Failed to create event loop");
        
        Self {
            config,
            event_loop: Some(event_loop),
        }
    }

    pub fn run<G: Game + 'static>(mut self, game: G) -> Result<()> {
        let event_loop = self.event_loop.take().expect("Event loop already taken");
        let config = self.config.clone();
        
        // This will be implemented when we create the renderer
        renderer::run(event_loop, config, game)
    }
}

// WASM entry points
#[cfg(target_arch = "wasm32")]
mod wasm_entry {
    use wasm_bindgen::prelude::*;
    use crate::web;
    
    #[wasm_bindgen]
    pub struct EarthEngineWeb {
        // Internal state would go here
    }
    
    #[wasm_bindgen]
    impl EarthEngineWeb {
        #[wasm_bindgen(constructor)]
        pub fn new() -> Self {
            Self {}
        }
        
        #[wasm_bindgen]
        pub fn get_stats(&self) -> WebStats {
            WebStats {
                fps: 60.0,
                gpu_memory: 100 * 1024 * 1024,
                draw_calls: 50,
                vertices: 100000,
                loaded_chunks: 64,
            }
        }
        
        #[wasm_bindgen]
        pub fn set_wireframe(&mut self, enabled: bool) {
            log::info!("Wireframe mode: {}", enabled);
        }
        
        #[wasm_bindgen]
        pub fn reload_chunks(&mut self) {
            log::info!("Reloading chunks");
        }
        
        #[wasm_bindgen]
        pub fn resize(&mut self, width: u32, height: u32) {
            log::info!("Resizing to {}x{}", width, height);
        }
    }
    
    #[wasm_bindgen]
    pub struct WebStats {
        pub fps: f64,
        pub gpu_memory: u64,
        pub draw_calls: u32,
        pub vertices: u32,
        pub loaded_chunks: u32,
    }
    
    #[wasm_bindgen]
    pub async fn start_earth_engine() -> Result<EarthEngineWeb, JsValue> {
        // Initialize panic hook for better error messages
        console_error_panic_hook::set_once();
        
        // Run the web version
        web::run_web().await
            .map_err(|e| JsValue::from_str(&e.to_string()))?;
        
        Ok(EarthEngineWeb::new())
    }
}

// Re-export WASM types when building for web
#[cfg(target_arch = "wasm32")]
pub use wasm_entry::*;<|MERGE_RESOLUTION|>--- conflicted
+++ resolved
@@ -21,11 +21,8 @@
 pub mod spatial_index;
 pub mod world_gpu;
 pub mod streaming;
-<<<<<<< HEAD
 pub mod fluid;
-=======
 pub mod sdf;
->>>>>>> 3774d084
 
 // Web-specific module
 #[cfg(target_arch = "wasm32")]
