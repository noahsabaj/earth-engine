--- conflicted
+++ resolved
@@ -38,11 +38,7 @@
 
 ### 1. ALWAYS Develop in Linux/WSL
 ```bash
-<<<<<<< HEAD
-cd /home/nsabaj/hearth-engine-workspace/hearth-engine
-=======
 cd /home/nsabaj/hearth-workspace/hearth-engine
->>>>>>> 4a2b7713
 # Do all development here
 cargo build
 cargo test
@@ -54,18 +50,6 @@
 ```bash
 # Full sync from Linux to Windows (overwrites everything)
 rsync -av --delete \
-<<<<<<< HEAD
-    /home/nsabaj/hearth-engine-workspace/hearth-engine/src/ \
-    /mnt/c/hearth-engine-project/hearth-engine/src/
-
-# Copy Cargo files
-cp /home/nsabaj/hearth-engine-workspace/hearth-engine/Cargo.toml \
-   /mnt/c/hearth-engine-project/Cargo.toml
-
-# Copy documentation
-cp /home/nsabaj/hearth-engine-workspace/hearth-engine/*.md \
-   /mnt/c/hearth-engine-project/
-=======
     /home/nsabaj/hearth-workspace/hearth-engine/src/ \
     /mnt/c/hearth-workspace/hearth-engine/src/
 
@@ -76,7 +60,6 @@
 # Copy documentation
 cp /home/nsabaj/hearth-workspace/hearth-engine/*.md \
    /mnt/c/hearth-workspace/
->>>>>>> 4a2b7713
 ```
 
 ### 3. Windows Testing
@@ -195,11 +178,7 @@
 
 1. **Start Sprint in Linux**
    ```bash
-<<<<<<< HEAD
-   cd /home/nsabaj/hearth-engine-workspace/hearth-engine
-=======
    cd /home/nsabaj/hearth-workspace/hearth-engine
->>>>>>> 4a2b7713
    # Create new features/files
    ```
 
@@ -241,17 +220,10 @@
 
 ```bash
 # In Linux - Check file count
-<<<<<<< HEAD
-find /home/nsabaj/hearth-engine-workspace/hearth-engine/src -name "*.rs" | wc -l
-
-# In Linux - Full sync to Windows
-rsync -av --delete /home/nsabaj/hearth-engine-workspace/hearth-engine/src/ /mnt/c/hearth-engine-project/hearth-engine/src/
-=======
 find /home/nsabaj/hearth-workspace/hearth-engine/src -name "*.rs" | wc -l
 
 # In Linux - Full sync to Windows
 rsync -av --delete /home/nsabaj/hearth-workspace/hearth-engine/src/ /mnt/c/hearth-workspace/hearth-engine/src/
->>>>>>> 4a2b7713
 
 # In Windows - GPU test
 cd C:\hearth-workspace && cargo run --bin gpu_test
